#!/bin/sh
# -*- tab-width:4;indent-tabs-mode:nil -*-
# ex: ts=4 sw=4 et

RUNNER_SCRIPT_DIR=$(cd ${0%/*} && pwd)

<<<<<<< HEAD
CALLER_DIR=$PWD
=======
CWD=`pwd`
echo "CWD = $CWD"

>>>>>>> 69a3d7f7
RUNNER_BASE_DIR=${RUNNER_SCRIPT_DIR%/*}
RUNNER_ETC_DIR=$RUNNER_BASE_DIR/etc
# Note the trailing slash on $PIPE_DIR/
PIPE_DIR=/tmp/$RUNNER_BASE_DIR/
RUNNER_USER=

# Make sure this script is running as the appropriate user
if [ ! -z "$RUNNER_USER" ] && [ `whoami` != "$RUNNER_USER" ]; then
    exec sudo -u $RUNNER_USER -i $0 $@
fi

# Identify the script name
SCRIPT=`basename $0`

# Parse out release and erts info
START_ERL=`cat $RUNNER_BASE_DIR/releases/start_erl.data`
ERTS_VSN=${START_ERL% *}
APP_VSN=${START_ERL#* }

# Use releases/VSN/vm.args if it exists otherwise use etc/vm.args
<<<<<<< HEAD
if [ -e "$CALLER_DIR/vm.args" ]; then
    VMARGS_PATH=$CALLER_DIR/vm.args
    USE_DIR=$CALLER_DIR
    echo "VMARGS_PATH = $VMARGS_PATH"
else
    echo "no local vm.args"
    USE_DIR=$RUNNER_BASE_DIR
    if [ -e "$RUNNER_BASE_DIR/releases/$APP_VSN/vm.args" ]; then
        VMARGS_PATH="$RUNNER_BASE_DIR/releases/$APP_VSN/vm.args"
    else
=======
if [ -e "$CWD/vm.args" ]; then
    USE_DIR=$CWD
    VMARGS_PATH="$USE_DIR/vm.args"
else
    if [ -e "$RUNNER_BASE_DIR/releases/$APP_VSN/vm.args" ]; then
        USE_DIR=$RUNNER_BASE_DIR
        VMARGS_PATH="$RUNNER_BASE_DIR/releases/$APP_VSN/vm.args"
    else
        USE_DIR=$RUNNER_BASE_DIR
>>>>>>> 69a3d7f7
        VMARGS_PATH="$RUNNER_ETC_DIR/vm.args"
    fi
fi

RUNNER_LOG_DIR=$USE_DIR/log
# Make sure log directory exists
mkdir -p $RUNNER_LOG_DIR

# Use releases/VSN/sys.config if it exists otherwise use etc/app.config
<<<<<<< HEAD
if [ -e "$USE_DIR/sys.config" ]; then
    CONFIG_PATH=$USE_DIR/sys.config
    echo "CONFIG_PATH = $CONFIG_PATH"
=======
if [ -e "$CWD/sys.config" ]; then
    CONFIG_PATH="$CWD/sys.config"
>>>>>>> 69a3d7f7
else
    if [ -e "$RUNNER_BASE_DIR/releases/$APP_VSN/sys.config" ]; then
        CONFIG_PATH="$RUNNER_BASE_DIR/releases/$APP_VSN/sys.config"
    else
        CONFIG_PATH="$RUNNER_ETC_DIR/app.config"
    fi
fi

# Extract the target node name from node.args
NAME_ARG=`egrep '^-s?name' $VMARGS_PATH`
if [ -z "$NAME_ARG" ]; then
    echo "vm.args needs to have either -name or -sname parameter."
    exit 1
fi

# Extract the target cookie
COOKIE_ARG=`grep '^-setcookie' $VMARGS_PATH`
if [ -z "$COOKIE_ARG" ]; then
    echo "vm.args needs to have a -setcookie parameter."
    exit 1
fi

# Make sure CWD is set to the right dir
cd $USE_DIR

# Make sure log directory exists
mkdir -p $USE_DIR/log


# Add ERTS bin dir to our path
ERTS_PATH=$RUNNER_BASE_DIR/erts-$ERTS_VSN/bin

# Setup command to control the node
NODETOOL="$ERTS_PATH/escript $ERTS_PATH/nodetool $NAME_ARG $COOKIE_ARG"

# Check the first argument for instructions
case "$1" in
    start|start_boot)
        # Make sure there is not already a node running
        RES=`$NODETOOL ping`
        if [ "$RES" = "pong" ]; then
            echo "Node is already running!"
            exit 1
        fi
        case "$1" in
            start)
                shift
                START_OPTION="console $@"
                HEART_OPTION="start"
                ;;
            start_boot)
                shift
                START_OPTION="console_boot $@"
                HEART_OPTION="start_boot $@"
                ;;
            esac
        HEART_COMMAND="$RUNNER_BASE_DIR/bin/$SCRIPT $HEART_OPTION"
        export HEART_COMMAND
        mkdir -p $PIPE_DIR
        shift # remove $1
        $ERTS_PATH/run_erl -daemon $PIPE_DIR $RUNNER_LOG_DIR "exec $RUNNER_BASE_DIR/bin/$SCRIPT $START_OPTION" 2>&1
        ;;

    stop)
        # Wait for the node to completely stop...
        case `uname -s` in
            Linux|Darwin|FreeBSD|DragonFly|NetBSD|OpenBSD)
                # PID COMMAND
                PID=`ps ax -o pid= -o command=|\
                    grep "$RUNNER_BASE_DIR/.*/[b]eam"|awk '{print $1}'`
                ;;
            SunOS)
                # PID COMMAND
                PID=`ps -ef -o pid= -o args=|\
                    grep "$RUNNER_BASE_DIR/.*/[b]eam"|awk '{print $1}'`
                ;;
            CYGWIN*)
                # UID PID PPID TTY STIME COMMAND
                PID=`ps -efW|grep "$RUNNER_BASE_DIR/.*/[b]eam"|awk '{print $2}'`
                ;;
        esac
        $NODETOOL stop
        ES=$?
        if [ "$ES" -ne 0 ]; then
            exit $ES
        fi
        while `kill -0 $PID 2>/dev/null`;
        do
            sleep 1
        done
        ;;

    restart)
        ## Restart the VM without exiting the process
        $NODETOOL restart
        ES=$?
        if [ "$ES" -ne 0 ]; then
            exit $ES
        fi
        ;;

    reboot)
        ## Restart the VM completely (uses heart to restart it)
        $NODETOOL reboot
        ES=$?
        if [ "$ES" -ne 0 ]; then
            exit $ES
        fi
        ;;

    ping)
        ## See if the VM is alive
        $NODETOOL ping
        ES=$?
        if [ "$ES" -ne 0 ]; then
            exit $ES
        fi
        ;;

    attach)
        # Make sure a node IS running
        RES=`$NODETOOL ping`
        ES=$?
        if [ "$ES" -ne 0 ]; then
            echo "Node is not running!"
            exit $ES
        fi

        shift
        exec $ERTS_PATH/to_erl $PIPE_DIR
        ;;

    console|console_clean|console_boot)
        # .boot file typically just $SCRIPT (ie, the app name)
        # however, for debugging, sometimes start_clean.boot is useful:
        case "$1" in
            console)        BOOTFILE=$SCRIPT ;;
            console_clean)  BOOTFILE=start_clean ;;
            console_boot)
                shift
                BOOTFILE="$1"
                ;;
        esac
        # Setup beam-required vars
        ROOTDIR=$RUNNER_BASE_DIR
        BINDIR=$ROOTDIR/erts-$ERTS_VSN/bin
        EMU=beam
        PROGNAME=`echo $0 | sed 's/.*\\///'`
        CMD="$BINDIR/erlexec -boot $RUNNER_BASE_DIR/releases/$APP_VSN/$BOOTFILE -mode embedded -config $CONFIG_PATH -args_file $VMARGS_PATH -- ${1+"$@"}"
        export EMU
        export ROOTDIR
        export BINDIR
        export PROGNAME

        # Dump environment info for logging purposes
        echo "Exec: $CMD"
        echo "Root: $ROOTDIR"

        # Log the startup
        logger -t "$SCRIPT[$$]" "Starting up"

        # Start the VM
        exec $CMD
        ;;

    *)
        echo "Usage: $SCRIPT {start|stop|restart|reboot|ping|console|console_clean|attach}"
        exit 1
        ;;
esac

exit 0<|MERGE_RESOLUTION|>--- conflicted
+++ resolved
@@ -4,13 +4,8 @@
 
 RUNNER_SCRIPT_DIR=$(cd ${0%/*} && pwd)
 
-<<<<<<< HEAD
 CALLER_DIR=$PWD
-=======
-CWD=`pwd`
-echo "CWD = $CWD"
-
->>>>>>> 69a3d7f7
+
 RUNNER_BASE_DIR=${RUNNER_SCRIPT_DIR%/*}
 RUNNER_ETC_DIR=$RUNNER_BASE_DIR/etc
 # Note the trailing slash on $PIPE_DIR/
@@ -31,7 +26,6 @@
 APP_VSN=${START_ERL#* }
 
 # Use releases/VSN/vm.args if it exists otherwise use etc/vm.args
-<<<<<<< HEAD
 if [ -e "$CALLER_DIR/vm.args" ]; then
     VMARGS_PATH=$CALLER_DIR/vm.args
     USE_DIR=$CALLER_DIR
@@ -42,17 +36,6 @@
     if [ -e "$RUNNER_BASE_DIR/releases/$APP_VSN/vm.args" ]; then
         VMARGS_PATH="$RUNNER_BASE_DIR/releases/$APP_VSN/vm.args"
     else
-=======
-if [ -e "$CWD/vm.args" ]; then
-    USE_DIR=$CWD
-    VMARGS_PATH="$USE_DIR/vm.args"
-else
-    if [ -e "$RUNNER_BASE_DIR/releases/$APP_VSN/vm.args" ]; then
-        USE_DIR=$RUNNER_BASE_DIR
-        VMARGS_PATH="$RUNNER_BASE_DIR/releases/$APP_VSN/vm.args"
-    else
-        USE_DIR=$RUNNER_BASE_DIR
->>>>>>> 69a3d7f7
         VMARGS_PATH="$RUNNER_ETC_DIR/vm.args"
     fi
 fi
@@ -62,14 +45,8 @@
 mkdir -p $RUNNER_LOG_DIR
 
 # Use releases/VSN/sys.config if it exists otherwise use etc/app.config
-<<<<<<< HEAD
 if [ -e "$USE_DIR/sys.config" ]; then
-    CONFIG_PATH=$USE_DIR/sys.config
-    echo "CONFIG_PATH = $CONFIG_PATH"
-=======
-if [ -e "$CWD/sys.config" ]; then
-    CONFIG_PATH="$CWD/sys.config"
->>>>>>> 69a3d7f7
+    CONFIG_PATH="$USE_DIR/sys.config"
 else
     if [ -e "$RUNNER_BASE_DIR/releases/$APP_VSN/sys.config" ]; then
         CONFIG_PATH="$RUNNER_BASE_DIR/releases/$APP_VSN/sys.config"
