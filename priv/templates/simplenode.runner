--- conflicted
+++ resolved
@@ -102,7 +102,6 @@
             echo "Node is already running!"
             exit 1
         fi
-<<<<<<< HEAD
         case "$1" in
             start)
                 shift
@@ -120,14 +119,6 @@
         mkdir -p $PIPE_DIR
         shift # remove $1
         $ERTS_PATH/run_erl -daemon $PIPE_DIR $RUNNER_LOG_DIR "exec $RUNNER_BASE_DIR/bin/$SCRIPT $START_OPTION" 2>&1
-=======
-        shift # remove $1
-        RUN_PARAM=$(printf "\'%s\' " "$@")
-        HEART_COMMAND="$RUNNER_BASE_DIR/bin/$SCRIPT start $RUN_PARAM"
-        export HEART_COMMAND
-        mkdir -p $PIPE_DIR
-        $ERTS_PATH/run_erl -daemon $PIPE_DIR $RUNNER_LOG_DIR "exec $RUNNER_BASE_DIR/bin/$SCRIPT console $RUN_PARAM" 2>&1
->>>>>>> d726e598
         ;;
 
     stop)
@@ -199,9 +190,6 @@
         exec $ERTS_PATH/to_erl $PIPE_DIR
         ;;
 
-<<<<<<< HEAD
-    console|console_clean|console_boot)
-=======
     remote_console)
         # Make sure a node IS running
         RES=`$NODETOOL ping`
@@ -237,8 +225,7 @@
         $ERTS_PATH/escript $RUNNER_BASE_DIR/bin/install_upgrade.escript $node_name $erlang_cookie $2
         ;;
 
-    console|console_clean)
->>>>>>> d726e598
+    console|console_clean|console_boot)
         # .boot file typically just $SCRIPT (ie, the app name)
         # however, for debugging, sometimes start_clean.boot is useful:
         case "$1" in
