#!/bin/sh
# -*- tab-width:4;indent-tabs-mode:nil -*-
# ex: ts=4 sw=4 et

RUNNER_SCRIPT_DIR=$(cd ${0%/*} && pwd)

CALLER_DIR=$PWD

RUNNER_BASE_DIR=${RUNNER_SCRIPT_DIR%/*}
RUNNER_ETC_DIR=$RUNNER_BASE_DIR/etc
# Note the trailing slash on $PIPE_DIR/
PIPE_DIR=/tmp/$RUNNER_BASE_DIR/
RUNNER_USER=

# Make sure this script is running as the appropriate user
if [ ! -z "$RUNNER_USER" ] && [ `whoami` != "$RUNNER_USER" ]; then
    exec sudo -u $RUNNER_USER -i $0 $@
fi

# Identify the script name
SCRIPT=`basename $0`

# Parse out release and erts info
START_ERL=`cat $RUNNER_BASE_DIR/releases/start_erl.data`
ERTS_VSN=${START_ERL% *}
APP_VSN=${START_ERL#* }

<<<<<<< HEAD
# Use releases/VSN/vm.args if it exists otherwise use etc/vm.args
if [ -e "$CALLER_DIR/vm.args" ]; then
    VMARGS_PATH=$CALLER_DIR/vm.args
    USE_DIR=$CALLER_DIR
    echo "VMARGS_PATH = $VMARGS_PATH"
else
    echo "no local vm.args"
=======
# Use $CWD/vm.args if exists, otherwise releases/APP_VSN/vm.args, or else etc/vm.args
if [ -e "$CALLER_DIR/vm.args" ]; then
    VMARGS_PATH=$CALLER_DIR/vm.args
    USE_DIR=$CALLER_DIR
else
>>>>>>> a8d11dc2
    USE_DIR=$RUNNER_BASE_DIR
    if [ -e "$RUNNER_BASE_DIR/releases/$APP_VSN/vm.args" ]; then
        VMARGS_PATH="$RUNNER_BASE_DIR/releases/$APP_VSN/vm.args"
    else
        VMARGS_PATH="$RUNNER_ETC_DIR/vm.args"
    fi
fi

RUNNER_LOG_DIR=$USE_DIR/log
# Make sure log directory exists
mkdir -p $RUNNER_LOG_DIR

# Use releases/VSN/sys.config if it exists otherwise use etc/app.config
if [ -e "$USE_DIR/sys.config" ]; then
    CONFIG_PATH="$USE_DIR/sys.config"
else
    if [ -e "$RUNNER_BASE_DIR/releases/$APP_VSN/sys.config" ]; then
        CONFIG_PATH="$RUNNER_BASE_DIR/releases/$APP_VSN/sys.config"
    else
        CONFIG_PATH="$RUNNER_ETC_DIR/app.config"
    fi
fi

# Extract the target node name from node.args
NAME_ARG=`egrep '^-s?name' $VMARGS_PATH`
if [ -z "$NAME_ARG" ]; then
    echo "vm.args needs to have either -name or -sname parameter."
    exit 1
fi

# Extract the name type and name from the NAME_ARG for REMSH
REMSH_TYPE=`echo $NAME_ARG | awk '{print $1}'`
REMSH_NAME=`echo $NAME_ARG | awk '{print $2}'`

# Note the `date +%s`, used to allow multiple remsh to the same node transparently
REMSH_NAME_ARG="$REMSH_TYPE remsh`date +%s`@`echo $REMSH_NAME | awk -F@ '{print $2}'`"
REMSH_REMSH_ARG="-remsh $REMSH_NAME"

# Extract the target cookie
COOKIE_ARG=`grep '^-setcookie' $VMARGS_PATH`
if [ -z "$COOKIE_ARG" ]; then
    echo "vm.args needs to have a -setcookie parameter."
    exit 1
fi

# Make sure CWD is set to the right dir
cd $USE_DIR

# Make sure log directory exists
mkdir -p $USE_DIR/log


# Add ERTS bin dir to our path
ERTS_PATH=$RUNNER_BASE_DIR/erts-$ERTS_VSN/bin

# Setup command to control the node
NODETOOL="$ERTS_PATH/escript $ERTS_PATH/nodetool $NAME_ARG $COOKIE_ARG"

# Setup remote shell command to control node
REMSH="$ERTS_PATH/erl $REMSH_NAME_ARG $REMSH_REMSH_ARG $COOKIE_ARG"

# Check the first argument for instructions
case "$1" in
    start|start_boot)
        # Make sure there is not already a node running
        RES=`$NODETOOL ping`
        if [ "$RES" = "pong" ]; then
            echo "Node is already running!"
            exit 1
        fi
        case "$1" in
            start)
                shift
<<<<<<< HEAD
                START_OPTION="console $@"
=======
                START_OPTION="console"
>>>>>>> a8d11dc2
                HEART_OPTION="start"
                ;;
            start_boot)
                shift
<<<<<<< HEAD
                START_OPTION="console_boot $@"
                HEART_OPTION="start_boot $@"
                ;;
            esac
        HEART_COMMAND="$RUNNER_BASE_DIR/bin/$SCRIPT $HEART_OPTION"
        export HEART_COMMAND
        mkdir -p $PIPE_DIR
        shift # remove $1
        $ERTS_PATH/run_erl -daemon $PIPE_DIR $RUNNER_LOG_DIR "exec $RUNNER_BASE_DIR/bin/$SCRIPT $START_OPTION" 2>&1
=======
                START_OPTION="console_boot"
                HEART_OPTION="start_boot"
                ;;
        esac
        RUN_PARAM=$(printf "\'%s\' " "$@")
        HEART_COMMAND="$RUNNER_BASE_DIR/bin/$SCRIPT $HEART_OPTION $RUN_PARAM"
        export HEART_COMMAND
        mkdir -p $PIPE_DIR
        $ERTS_PATH/run_erl -daemon $PIPE_DIR $RUNNER_LOG_DIR "exec $RUNNER_BASE_DIR/bin/$SCRIPT $START_OPTION $RUN_PARAM" 2>&1
>>>>>>> a8d11dc2
        ;;

    stop)
        # Wait for the node to completely stop...
        case `uname -s` in
            Linux|Darwin|FreeBSD|DragonFly|NetBSD|OpenBSD)
                # PID COMMAND
                PID=`ps ax -o pid= -o command=|\
                    grep "$RUNNER_BASE_DIR/.*/[b]eam"|awk '{print $1}'`
                ;;
            SunOS)
                # PID COMMAND
                PID=`ps -ef -o pid= -o args=|\
                    grep "$RUNNER_BASE_DIR/.*/[b]eam"|awk '{print $1}'`
                ;;
            CYGWIN*)
                # UID PID PPID TTY STIME COMMAND
                PID=`ps -efW|grep "$RUNNER_BASE_DIR/.*/[b]eam"|awk '{print $2}'`
                ;;
        esac
        $NODETOOL stop
        ES=$?
        if [ "$ES" -ne 0 ]; then
            exit $ES
        fi
        while `kill -0 $PID 2>/dev/null`;
        do
            sleep 1
        done
        ;;

    restart)
        ## Restart the VM without exiting the process
        $NODETOOL restart
        ES=$?
        if [ "$ES" -ne 0 ]; then
            exit $ES
        fi
        ;;

    reboot)
        ## Restart the VM completely (uses heart to restart it)
        $NODETOOL reboot
        ES=$?
        if [ "$ES" -ne 0 ]; then
            exit $ES
        fi
        ;;

    ping)
        ## See if the VM is alive
        $NODETOOL ping
        ES=$?
        if [ "$ES" -ne 0 ]; then
            exit $ES
        fi
        ;;

    attach)
        # Make sure a node IS running
        RES=`$NODETOOL ping`
        ES=$?
        if [ "$ES" -ne 0 ]; then
            echo "Node is not running!"
            exit $ES
        fi

        shift
        exec $ERTS_PATH/to_erl $PIPE_DIR
        ;;

    remote_console)
        # Make sure a node IS running
        RES=`$NODETOOL ping`
        ES=$?
        if [ "$ES" -ne 0 ]; then
            echo "Node is not running!"
            exit $ES
        fi

        shift
        exec $REMSH
        ;;

    upgrade)
        if [ -z "$2" ]; then
            echo "Missing upgrade package argument"
            echo "Usage: $SCRIPT upgrade {package base name}"
            echo "NOTE {package base name} MUST NOT include the .tar.gz suffix"
            exit 1
        fi

        # Make sure a node IS running
        RES=`$NODETOOL ping`
        ES=$?
        if [ "$ES" -ne 0 ]; then
            echo "Node is not running!"
            exit $ES
        fi

        node_name=`echo $NAME_ARG | awk '{print $2}'`
        erlang_cookie=`echo $COOKIE_ARG | awk '{print $2}'`

        $ERTS_PATH/escript $RUNNER_BASE_DIR/bin/install_upgrade.escript $node_name $erlang_cookie $2
        ;;

    console|console_clean|console_boot)
        # .boot file typically just $SCRIPT (ie, the app name)
        # however, for debugging, sometimes start_clean.boot is useful.
        # For e.g. 'setup', one may even want to name another boot script.
        case "$1" in
            console)        BOOTFILE=$SCRIPT ;;
            console_clean)  BOOTFILE=start_clean ;;
            console_boot)
                shift
                BOOTFILE="$1"
<<<<<<< HEAD
=======
                shift
>>>>>>> a8d11dc2
                ;;
        esac
        # Setup beam-required vars
        ROOTDIR=$RUNNER_BASE_DIR
        BINDIR=$ROOTDIR/erts-$ERTS_VSN/bin
        EMU=beam
        PROGNAME=`echo $0 | sed 's/.*\\///'`
        CMD="$BINDIR/erlexec -boot $RUNNER_BASE_DIR/releases/$APP_VSN/$BOOTFILE -mode embedded -config $CONFIG_PATH -args_file $VMARGS_PATH"
        export EMU
        export ROOTDIR
        export BINDIR
        export PROGNAME

        # Dump environment info for logging purposes
        echo "Exec: $CMD" -- ${1+"$@"}
        echo "Root: $ROOTDIR"

        # Log the startup
        logger -t "$SCRIPT[$$]" "Starting up"

        # Start the VM
        exec $CMD -- ${1+"$@"}
        ;;

    foreground)
        # start up the release in the foreground for use by runit
        # or other supervision services

        BOOTFILE=$SCRIPT
        FOREGROUNDOPTIONS="-noinput +Bd"

        # Setup beam-required vars
        ROOTDIR=$RUNNER_BASE_DIR
        BINDIR=$ROOTDIR/erts-$ERTS_VSN/bin
        EMU=beam
        PROGNAME=`echo $0 | sed 's/.*\///'`
        CMD="$BINDIR/erlexec $FOREGROUNDOPTIONS -boot $RUNNER_BASE_DIR/releases/$APP_VSN/$BOOTFILE -config $CONFIG_PATH -args_file $VMARGS_PATH"
        export EMU
        export ROOTDIR
        export BINDIR
        export PROGNAME

        # Dump environment info for logging purposes
        echo "Exec: $CMD" -- ${1+"$@"}
        echo "Root: $ROOTDIR"

        # Start the VM
        exec $CMD -- ${1+"$@"}
        ;;
    *)
        echo "Usage: $SCRIPT {start|start_boot <file>|foreground|stop|restart|reboot|ping|console|console_clean|console_boot <file>|attach|remote_console|upgrade}"
        exit 1
        ;;
esac

exit 0<|MERGE_RESOLUTION|>--- conflicted
+++ resolved
@@ -25,21 +25,11 @@
 ERTS_VSN=${START_ERL% *}
 APP_VSN=${START_ERL#* }
 
-<<<<<<< HEAD
-# Use releases/VSN/vm.args if it exists otherwise use etc/vm.args
-if [ -e "$CALLER_DIR/vm.args" ]; then
-    VMARGS_PATH=$CALLER_DIR/vm.args
-    USE_DIR=$CALLER_DIR
-    echo "VMARGS_PATH = $VMARGS_PATH"
-else
-    echo "no local vm.args"
-=======
 # Use $CWD/vm.args if exists, otherwise releases/APP_VSN/vm.args, or else etc/vm.args
 if [ -e "$CALLER_DIR/vm.args" ]; then
     VMARGS_PATH=$CALLER_DIR/vm.args
     USE_DIR=$CALLER_DIR
 else
->>>>>>> a8d11dc2
     USE_DIR=$RUNNER_BASE_DIR
     if [ -e "$RUNNER_BASE_DIR/releases/$APP_VSN/vm.args" ]; then
         VMARGS_PATH="$RUNNER_BASE_DIR/releases/$APP_VSN/vm.args"
@@ -113,26 +103,11 @@
         case "$1" in
             start)
                 shift
-<<<<<<< HEAD
-                START_OPTION="console $@"
-=======
                 START_OPTION="console"
->>>>>>> a8d11dc2
                 HEART_OPTION="start"
                 ;;
             start_boot)
                 shift
-<<<<<<< HEAD
-                START_OPTION="console_boot $@"
-                HEART_OPTION="start_boot $@"
-                ;;
-            esac
-        HEART_COMMAND="$RUNNER_BASE_DIR/bin/$SCRIPT $HEART_OPTION"
-        export HEART_COMMAND
-        mkdir -p $PIPE_DIR
-        shift # remove $1
-        $ERTS_PATH/run_erl -daemon $PIPE_DIR $RUNNER_LOG_DIR "exec $RUNNER_BASE_DIR/bin/$SCRIPT $START_OPTION" 2>&1
-=======
                 START_OPTION="console_boot"
                 HEART_OPTION="start_boot"
                 ;;
@@ -142,7 +117,6 @@
         export HEART_COMMAND
         mkdir -p $PIPE_DIR
         $ERTS_PATH/run_erl -daemon $PIPE_DIR $RUNNER_LOG_DIR "exec $RUNNER_BASE_DIR/bin/$SCRIPT $START_OPTION $RUN_PARAM" 2>&1
->>>>>>> a8d11dc2
         ;;
 
     stop)
@@ -259,10 +233,7 @@
             console_boot)
                 shift
                 BOOTFILE="$1"
-<<<<<<< HEAD
-=======
-                shift
->>>>>>> a8d11dc2
+                shift
                 ;;
         esac
         # Setup beam-required vars
