%% -*- erlang-indent-level: 4;indent-tabs-mode: nil -*-
%% ex: ts=4 sw=4 et
%% -------------------------------------------------------------------
%%
%% rebar: Erlang Build Tools
%%
%% Copyright (c) 2009 Dave Smith (dizzyd@dizzyd.com)
%%
%% Permission is hereby granted, free of charge, to any person obtaining a copy
%% of this software and associated documentation files (the "Software"), to deal
%% in the Software without restriction, including without limitation the rights
%% to use, copy, modify, merge, publish, distribute, sublicense, and/or sell
%% copies of the Software, and to permit persons to whom the Software is
%% furnished to do so, subject to the following conditions:
%%
%% The above copyright notice and this permission notice shall be included in
%% all copies or substantial portions of the Software.
%%
%% THE SOFTWARE IS PROVIDED "AS IS", WITHOUT WARRANTY OF ANY KIND, EXPRESS OR
%% IMPLIED, INCLUDING BUT NOT LIMITED TO THE WARRANTIES OF MERCHANTABILITY,
%% FITNESS FOR A PARTICULAR PURPOSE AND NONINFRINGEMENT. IN NO EVENT SHALL THE
%% AUTHORS OR COPYRIGHT HOLDERS BE LIABLE FOR ANY CLAIM, DAMAGES OR OTHER
%% LIABILITY, WHETHER IN AN ACTION OF CONTRACT, TORT OR OTHERWISE, ARISING FROM,
%% OUT OF OR IN CONNECTION WITH THE SOFTWARE OR THE USE OR OTHER DEALINGS IN
%% THE SOFTWARE.
%% -------------------------------------------------------------------
-module(rebar_rel_utils).

-export([is_rel_dir/0,
         is_rel_dir/1,
         get_reltool_release_info/1,
         get_rel_release_info/1,
         get_rel_release_info/2,
         get_rel_apps/1,
         get_rel_apps/2,
         get_previous_release_path/0,
         get_rel_file_path/2,
         load_config/2,
         get_sys_tuple/1,
         get_target_dir/1,
         get_root_dir/1,
         get_target_parent_dir/1]).

-include("rebar.hrl").

is_rel_dir() ->
    is_rel_dir(rebar_utils:get_cwd()).

is_rel_dir(Dir) ->
    Fname = filename:join([Dir, "reltool.config"]),
    Scriptname = Fname ++ ".script",
    Res = case filelib:is_regular(Scriptname) of
              true ->
                  {true, Scriptname};
              false ->
                  case filelib:is_regular(Fname) of
                      true ->
                          {true, Fname};
                      false ->
                          false
                  end
          end,
    ?DEBUG("is_rel_dir(~s) -> ~p~n", [Dir, Res]),
    Res.

%% Get release name and version from a reltool.config
get_reltool_release_info([{sys, Config}| _]) ->
    {rel, Name, Ver, _} = proplists:lookup(rel, Config),
    {Name, Ver};
get_reltool_release_info(ReltoolFile) when is_list(ReltoolFile) ->
    case file:consult(ReltoolFile) of
        {ok, ReltoolConfig} ->
            get_reltool_release_info(ReltoolConfig);
        _ ->
            ?ABORT("Failed to parse ~s~n", [ReltoolFile])
    end.

%% Get release name and version from a rel file
get_rel_release_info(RelFile) ->
    case file:consult(RelFile) of
        {ok, [{release, {Name, Ver}, _, _}]} ->
            {Name, Ver};
        _ ->
            ?ABORT("Failed to parse ~s~n", [RelFile])
    end.

%% Get release name and version from a name and a path
get_rel_release_info(Name, Path) ->
    RelPath = get_rel_file_path(Name, Path),
    get_rel_release_info(RelPath).

%% Get list of apps included in a release from a rel file
get_rel_apps(RelFile) ->
    case file:consult(RelFile) of
        {ok, [{release, _, _, Apps}]} ->
            make_proplist(Apps, []);
        _ ->
            ?ABORT("Failed to parse ~s~n", [RelFile])
    end.

%% Get list of apps included in a release from a name and a path
get_rel_apps(Name, Path) ->
    RelPath = get_rel_file_path(Name, Path),
    get_rel_apps(RelPath).

%% Get rel file path from name and path
get_rel_file_path(Name, Path) ->
    [RelFile] = filelib:wildcard(filename:join([Path, "releases", "*",
                                                Name ++ ".rel"])),
    [BinDir|_] = re:replace(RelFile, Name ++ "\\.rel", ""),
    filename:join([binary_to_list(BinDir), Name ++ ".rel"]).

%% Get the previous release path from a global variable
get_previous_release_path() ->
    case rebar_config:get_global(previous_release, false) of
        false ->
            ?ABORT("previous_release=PATH is required to "
                   "create upgrade package~n", []);
        OldVerPath ->
            OldVerPath
    end.

%%
%% Load terms from reltool.config
%%
load_config(Config, ReltoolFile) ->
    case rebar_config:consult_file(ReltoolFile) of
        {ok, Terms} ->
            expand_version(Config, Terms, filename:dirname(ReltoolFile));
        Other ->
            ?ABORT("Failed to load expected config from ~s: ~p\n",
                   [ReltoolFile, Other])
    end.

%%
%% Look for the {sys, [...]} tuple in the reltool.config file.
%% Without this present, we can't run reltool.
%%
get_sys_tuple(ReltoolConfig) ->
    case lists:keyfind(sys, 1, ReltoolConfig) of
        {sys, _} = SysTuple ->
            SysTuple;
        false ->
            ?ABORT("Failed to find {sys, [...]} tuple in reltool.config.", [])
    end.

%%
%% Look for {target_dir, TargetDir} in the reltool config file; if none is
%% found, use the name of the release as the default target directory.
%%
get_target_dir(ReltoolConfig) ->
    {sys, SysInfo} = get_sys_tuple(ReltoolConfig),
    RelInfo = lists:keyfind(rel, 1, SysInfo),
    case rebar_config:get_global(target_dir, undefined) of
        undefined ->
            case lists:keyfind(target_dir, 1, ReltoolConfig) of
                {target_dir, TargetDir} ->
                    expand_target_dir(TargetDir, RelInfo);
                false ->
                    case RelInfo of
                        {rel, Name, _Vsn, _Apps} ->
                            filename:absname(Name);
                        false ->
                            filename:absname("target")
                    end
            end;
        TargetDir ->
            expand_target_dir(TargetDir, RelInfo)
    end.

expand_target_dir(TargetDir, false) ->
    filename:absname(TargetDir);
expand_target_dir(TargetDir, {rel, Name, Vsn, _}) ->
    filename:absname(
      re:replace(re:replace(TargetDir, "\\$\\(name\\)", Name, [{return,binary}]),
                 "\\$\\(vsn\\)", Vsn, [{return,list}])).

get_target_parent_dir(ReltoolConfig) ->
    TargetDir = get_target_dir(ReltoolConfig),
    case lists:reverse(tl(lists:reverse(filename:split(TargetDir)))) of
        [] -> ".";
        Components -> filename:join(Components)
    end.

%%
%% Look for root_dir in sys tuple and command line; fall back to
%% code:root_dir().
%%
get_root_dir(ReltoolConfig) ->
    {sys, SysInfo} = get_sys_tuple(ReltoolConfig),
    SysRootDirTuple = lists:keyfind(root_dir, 1, SysInfo),
    CmdRootDir = rebar_config:get_global(root_dir, undefined),
    case {SysRootDirTuple, CmdRootDir} of
        %% root_dir in sys typle and no root_dir on cmd-line
        {{root_dir, SysRootDir}, undefined} ->
            SysRootDir;
        %% root_dir in sys typle and also root_dir on cmd-line
        {{root_dir, SysRootDir}, CmdRootDir} when CmdRootDir =/= undefined ->
            case string:equal(SysRootDir, CmdRootDir) of
                true ->
                    ok;
                false ->
                    ?WARN("overriding reltool.config root_dir with "
                          "different command line root_dir~n", [])
            end,
            CmdRootDir;
        %% no root_dir in sys typle and no root_dir on cmd-line
        {false, undefined} ->
            code:root_dir();
        %% no root_dir in sys tuple but root_dir on cmd-line
        {false, CmdRootDir} when CmdRootDir =/= undefined ->
            CmdRootDir
    end.

%% ===================================================================
%% Internal functions
%% ===================================================================

make_proplist([{_,_}=H|T], Acc) ->
    make_proplist(T, [H|Acc]);
make_proplist([H|T], Acc) ->
    App = element(1, H),
    Ver = element(2, H),
    make_proplist(T, [{App,Ver}|Acc]);
make_proplist([], Acc) ->
    Acc.

expand_version(Config, ReltoolConfig, Dir) ->
    case lists:keyfind(sys, 1, ReltoolConfig) of
        {sys, Sys} ->
            {Config1, Rels} =
                lists:foldl(
                  fun(Term, {C, R}) ->
                          {C1, Rel} = expand_rel_version(C, Term, Dir),
                          {C1, [Rel|R]}
                  end, {Config, []}, Sys),
            ExpandedSys = {sys, lists:reverse(Rels)},
            {Config1, lists:keyreplace(sys, 1, ReltoolConfig, ExpandedSys)};
        _ ->
            {Config, ReltoolConfig}
    end.

<<<<<<< HEAD
expand_rel_version({rel, Name, Version, Apps}, Dir) ->
    UseDir = case rebar_config:get_global(skip_deps, false) of
                 "true" ->
                     rebar_config:get_global(base_dir, Dir);
                 _ ->
                     Dir
             end,
    {rel, Name, rebar_utils:vcs_vsn(Version, UseDir), Apps};
expand_rel_version(Other, _Dir) ->
    Other.
=======
expand_rel_version(Config, {rel, Name, Version, Apps}, Dir) ->
    {NewConfig, VsnString} = rebar_utils:vcs_vsn(Config, Version, Dir),
    {NewConfig, {rel, Name, VsnString, Apps}};
expand_rel_version(Config, Other, _Dir) ->
    {Config, Other}.
>>>>>>> a8d11dc2
<|MERGE_RESOLUTION|>--- conflicted
+++ resolved
@@ -240,21 +240,8 @@
             {Config, ReltoolConfig}
     end.
 
-<<<<<<< HEAD
-expand_rel_version({rel, Name, Version, Apps}, Dir) ->
-    UseDir = case rebar_config:get_global(skip_deps, false) of
-                 "true" ->
-                     rebar_config:get_global(base_dir, Dir);
-                 _ ->
-                     Dir
-             end,
-    {rel, Name, rebar_utils:vcs_vsn(Version, UseDir), Apps};
-expand_rel_version(Other, _Dir) ->
-    Other.
-=======
 expand_rel_version(Config, {rel, Name, Version, Apps}, Dir) ->
     {NewConfig, VsnString} = rebar_utils:vcs_vsn(Config, Version, Dir),
     {NewConfig, {rel, Name, VsnString, Apps}};
 expand_rel_version(Config, Other, _Dir) ->
-    {Config, Other}.
->>>>>>> a8d11dc2
+    {Config, Other}.